# 🎙️ AI Meeting Transcription & Analysis Platform

A comprehensive full-stack application for transcribing audio recordings and generating intelligent meeting summaries using advanced AI technologies.

## 🌟 Features

### 🎯 Core Capabilities

- **Audio Transcription**: High-quality speech-to-text using OpenAI Whisper
- **Speaker Diarization**: Automatic speaker identification and separation
- **AI-Powered Summaries**: Intelligent meeting analysis using Mistral AI
- **Action Items Detection**: Automatic extraction of tasks and decisions
- **Multi-Language Support**: Primary support for Indonesian and English
- **Real-time Processing**: Live progress tracking during transcription

### 🔧 Technical Features

- **Dual Transcription Engine**: Choose between Faster-Whisper (local/free) or Deepgram (cloud/paid)
- **FFmpeg-Free Processing**: Uses librosa and pydub for audio processing
- **Flexible Audio Formats**: Support for MP3, MP4, AAC, M4A, WAV
- **RESTful API**: Clean backend API with FastAPI
- **Modern Frontend**: React TypeScript with responsive design
- **Real-time Updates**: WebSocket-like progress tracking

### 🚀 Transcription Engines

<<<<<<< HEAD
#### **Faster-Whisper** (Local Engine)
- ✅ **Completely FREE** - No API costs
- ✅ **Privacy-focused** - Offline processing
- ✅ **No API limits** - Process unlimited audio
=======
#### **Faster-Whisper** (Default - Local)

- ✅ **Completely FREE**
- ✅ **Privacy-focused** (offline processing)
- ✅ **No API limits**
>>>>>>> c02f9a8f
- ✅ **4x faster** than OpenAI Whisper
- ✅ **High accuracy** multilingual support
- ✅ **Large file support** - No size/duration limits
- 🎯 **Best for**: Privacy, cost control, large files

<<<<<<< HEAD
#### **Deepgram Nova-2** (Cloud Engine) 
=======
#### **Deepgram Nova-2** (Optional - Cloud)

>>>>>>> c02f9a8f
- ✅ **Highest accuracy** available
- ✅ **Ultra-fast** cloud processing  
- ✅ **Advanced speaker diarization** - AI-powered speaker detection
- ✅ **Smart formatting** - Auto punctuation & capitalization
- ✅ **12,000 minutes/month FREE** tier
- ✅ **Real-time processing** - Streaming support
- 💰 **Paid** service after free quota
<<<<<<< HEAD
- ⚠️ **Auto-fallback** to Faster-Whisper for files >45min or >80MB
- 🎯 **Best for**: Speed, accuracy, professional formatting

### 🧠 Dynamic Speaker Detection
- **Adaptive Algorithm**: Automatically detects 2-4 speakers based on conversation patterns
- **Multi-factor Analysis**: Time gaps, text patterns, response indicators
- **No Static Assumptions**: Works for podcasts, meetings, interviews, discussions
- **Conversation Flow**: Natural speaker switching based on dialogue patterns
```
=======

````
>>>>>>> c02f9a8f

### **Option 2: PowerShell**
```powershell
# Klik kanan → Run with PowerShell:
START_APP.ps1
````

### **Option 3: Manual (Step-by-step)**

```cmd
# Terminal 1 - Backend
cd ai-backend
python ffmpeg_free_main.py

# Terminal 2 - Frontend
cd frontend-ai
npm run dev

# Browser: http://localhost:3001
```

## 📋 Requirements

- **Python 3.8+** dengan pip
- **Node.js 16+** dengan npm
- **Internet connection** (untuk AI models)

## 📁 Project Structure (Cleaned)

```
voiceNote/
├── 🚀 START_APP.bat           # Quick launcher (Windows)
├── 🚀 START_APP.ps1           # Quick launcher (PowerShell)
├── ai-backend/                # Python FastAPI backend
│   ├── ffmpeg_free_main.py    # Main backend server
│   ├── requirements.txt       # Python dependencies
│   └── .env                   # API keys configuration
├── frontend-ai/               # React frontend application
│   ├── src/                   # React source code
│   ├── package.json           # Node.js dependencies
│   └── public/                # Static assets
├── demo/                      # Demo & presentation materials
│   ├── stakeholder-presentation.html  # Interactive slides
│   ├── integration-test.html          # Tech testing interface
│   ├── docs/                          # Documentation
│   └── scripts/                       # Utility scripts
├── results/                   # AI processing results
└── uploads/                   # Uploaded audio files
```

## 🎯 How to Use

1. **Start the app:** Run `START_APP.bat`
2. **Upload audio:** Drag & drop your meeting recording
3. **Wait for AI:** Real-time progress tracking
4. **Get results:** Summary, action items, transcript

## 🔧 Configuration

### Environment Variables

Copy `.env.example` to `.env` and configure:

```env
# Required for AI features
MISTRAL_API_KEY=your_mistral_api_key_here
HUGGING_FACE_TOKEN=your_hugging_face_token_here

# Transcription Engine Configuration
TRANSCRIPTION_ENGINE=faster-whisper  # or "deepgram"

# Optional: Deepgram API (for cloud transcription)
DEEPGRAM_API_KEY=your_deepgram_api_key_here
```

### Transcription Engine Selection

#### Option 1: Faster-Whisper (Default - FREE)

```env
TRANSCRIPTION_ENGINE=faster-whisper
```

- ✅ No additional API keys needed
- ✅ Completely free and private
- ✅ Works offline

#### Option 2: Deepgram (Premium - PAID)

```env
TRANSCRIPTION_ENGINE=deepgram
DEEPGRAM_API_KEY=your_key_here
```

- 🆓 12,000 minutes/month FREE
- ⚡ Ultra-fast cloud processing
- 🎯 Highest accuracy available
- 📊 Advanced speaker diarization

### Getting API Keys

1. **Mistral AI**: [mistral.ai](https://mistral.ai) → Console → API Keys
2. **Hugging Face**: [huggingface.co](https://huggingface.co) → Settings → Tokens
3. **Deepgram** (optional): [deepgram.com](https://deepgram.com) → API Keys

### Dynamic Engine Switching

You can change transcription engines at runtime via API:

```bash
# Switch to Deepgram
curl -X POST "http://localhost:8000/api/config/engine" \
  -H "Content-Type: application/json" \
  -d '"deepgram"'

# Switch back to Faster-Whisper
curl -X POST "http://localhost:8000/api/config/engine" \
  -H "Content-Type: application/json" \
  -d '"faster-whisper"'

# Check current configuration
curl "http://localhost:8000/api/config"
```

## 🎬 Demo Materials

- **Stakeholder Presentation:** `demo/stakeholder-presentation.html`
- **Technical Test:** `demo/integration-test.html`
- **Documentation:** `demo/docs/`

## 🆘 Troubleshooting

**Backend not starting?**

```cmd
cd ai-backend
pip install -r requirements.txt
python ffmpeg_free_main.py
```

**Frontend not starting?**

```cmd
cd frontend-ai
npm install
npm run dev
```

**Port conflicts?**

- Backend: http://localhost:8002
- Frontend: http://localhost:3001

## 📊 Supported Formats

- **Audio:** WAV, MP3, M4A, FLAC
- **Video:** MP4, AVI, MOV (audio extracted)
- **Size:** Up to 500MB
- **Duration:** Up to 4 hours

## 🎉 Ready to Demo!

Your AI Meeting Transcription system is now **clean, organized, and ready to use**!
<|MERGE_RESOLUTION|>--- conflicted
+++ resolved
@@ -1,233 +1,214 @@
-# 🎙️ AI Meeting Transcription & Analysis Platform
-
-A comprehensive full-stack application for transcribing audio recordings and generating intelligent meeting summaries using advanced AI technologies.
-
-## 🌟 Features
-
-### 🎯 Core Capabilities
-
-- **Audio Transcription**: High-quality speech-to-text using OpenAI Whisper
-- **Speaker Diarization**: Automatic speaker identification and separation
-- **AI-Powered Summaries**: Intelligent meeting analysis using Mistral AI
-- **Action Items Detection**: Automatic extraction of tasks and decisions
-- **Multi-Language Support**: Primary support for Indonesian and English
-- **Real-time Processing**: Live progress tracking during transcription
-
-### 🔧 Technical Features
-
-- **Dual Transcription Engine**: Choose between Faster-Whisper (local/free) or Deepgram (cloud/paid)
-- **FFmpeg-Free Processing**: Uses librosa and pydub for audio processing
-- **Flexible Audio Formats**: Support for MP3, MP4, AAC, M4A, WAV
-- **RESTful API**: Clean backend API with FastAPI
-- **Modern Frontend**: React TypeScript with responsive design
-- **Real-time Updates**: WebSocket-like progress tracking
-
-### 🚀 Transcription Engines
-
-<<<<<<< HEAD
-#### **Faster-Whisper** (Local Engine)
-- ✅ **Completely FREE** - No API costs
-- ✅ **Privacy-focused** - Offline processing
-- ✅ **No API limits** - Process unlimited audio
-=======
-#### **Faster-Whisper** (Default - Local)
-
-- ✅ **Completely FREE**
-- ✅ **Privacy-focused** (offline processing)
-- ✅ **No API limits**
->>>>>>> c02f9a8f
-- ✅ **4x faster** than OpenAI Whisper
-- ✅ **High accuracy** multilingual support
-- ✅ **Large file support** - No size/duration limits
-- 🎯 **Best for**: Privacy, cost control, large files
-
-<<<<<<< HEAD
-#### **Deepgram Nova-2** (Cloud Engine) 
-=======
-#### **Deepgram Nova-2** (Optional - Cloud)
-
->>>>>>> c02f9a8f
-- ✅ **Highest accuracy** available
-- ✅ **Ultra-fast** cloud processing  
-- ✅ **Advanced speaker diarization** - AI-powered speaker detection
-- ✅ **Smart formatting** - Auto punctuation & capitalization
-- ✅ **12,000 minutes/month FREE** tier
-- ✅ **Real-time processing** - Streaming support
-- 💰 **Paid** service after free quota
-<<<<<<< HEAD
-- ⚠️ **Auto-fallback** to Faster-Whisper for files >45min or >80MB
-- 🎯 **Best for**: Speed, accuracy, professional formatting
-
-### 🧠 Dynamic Speaker Detection
-- **Adaptive Algorithm**: Automatically detects 2-4 speakers based on conversation patterns
-- **Multi-factor Analysis**: Time gaps, text patterns, response indicators
-- **No Static Assumptions**: Works for podcasts, meetings, interviews, discussions
-- **Conversation Flow**: Natural speaker switching based on dialogue patterns
-```
-=======
-
-````
->>>>>>> c02f9a8f
-
-### **Option 2: PowerShell**
-```powershell
-# Klik kanan → Run with PowerShell:
-START_APP.ps1
-````
-
-### **Option 3: Manual (Step-by-step)**
-
-```cmd
-# Terminal 1 - Backend
-cd ai-backend
-python ffmpeg_free_main.py
-
-# Terminal 2 - Frontend
-cd frontend-ai
-npm run dev
-
-# Browser: http://localhost:3001
-```
-
-## 📋 Requirements
-
-- **Python 3.8+** dengan pip
-- **Node.js 16+** dengan npm
-- **Internet connection** (untuk AI models)
-
-## 📁 Project Structure (Cleaned)
-
-```
-voiceNote/
-├── 🚀 START_APP.bat           # Quick launcher (Windows)
-├── 🚀 START_APP.ps1           # Quick launcher (PowerShell)
-├── ai-backend/                # Python FastAPI backend
-│   ├── ffmpeg_free_main.py    # Main backend server
-│   ├── requirements.txt       # Python dependencies
-│   └── .env                   # API keys configuration
-├── frontend-ai/               # React frontend application
-│   ├── src/                   # React source code
-│   ├── package.json           # Node.js dependencies
-│   └── public/                # Static assets
-├── demo/                      # Demo & presentation materials
-│   ├── stakeholder-presentation.html  # Interactive slides
-│   ├── integration-test.html          # Tech testing interface
-│   ├── docs/                          # Documentation
-│   └── scripts/                       # Utility scripts
-├── results/                   # AI processing results
-└── uploads/                   # Uploaded audio files
-```
-
-## 🎯 How to Use
-
-1. **Start the app:** Run `START_APP.bat`
-2. **Upload audio:** Drag & drop your meeting recording
-3. **Wait for AI:** Real-time progress tracking
-4. **Get results:** Summary, action items, transcript
-
-## 🔧 Configuration
-
-### Environment Variables
-
-Copy `.env.example` to `.env` and configure:
-
-```env
-# Required for AI features
-MISTRAL_API_KEY=your_mistral_api_key_here
-HUGGING_FACE_TOKEN=your_hugging_face_token_here
-
-# Transcription Engine Configuration
-TRANSCRIPTION_ENGINE=faster-whisper  # or "deepgram"
-
-# Optional: Deepgram API (for cloud transcription)
-DEEPGRAM_API_KEY=your_deepgram_api_key_here
-```
-
-### Transcription Engine Selection
-
-#### Option 1: Faster-Whisper (Default - FREE)
-
-```env
-TRANSCRIPTION_ENGINE=faster-whisper
-```
-
-- ✅ No additional API keys needed
-- ✅ Completely free and private
-- ✅ Works offline
-
-#### Option 2: Deepgram (Premium - PAID)
-
-```env
-TRANSCRIPTION_ENGINE=deepgram
-DEEPGRAM_API_KEY=your_key_here
-```
-
-- 🆓 12,000 minutes/month FREE
-- ⚡ Ultra-fast cloud processing
-- 🎯 Highest accuracy available
-- 📊 Advanced speaker diarization
-
-### Getting API Keys
-
-1. **Mistral AI**: [mistral.ai](https://mistral.ai) → Console → API Keys
-2. **Hugging Face**: [huggingface.co](https://huggingface.co) → Settings → Tokens
-3. **Deepgram** (optional): [deepgram.com](https://deepgram.com) → API Keys
-
-### Dynamic Engine Switching
-
-You can change transcription engines at runtime via API:
-
-```bash
-# Switch to Deepgram
-curl -X POST "http://localhost:8000/api/config/engine" \
-  -H "Content-Type: application/json" \
-  -d '"deepgram"'
-
-# Switch back to Faster-Whisper
-curl -X POST "http://localhost:8000/api/config/engine" \
-  -H "Content-Type: application/json" \
-  -d '"faster-whisper"'
-
-# Check current configuration
-curl "http://localhost:8000/api/config"
-```
-
-## 🎬 Demo Materials
-
-- **Stakeholder Presentation:** `demo/stakeholder-presentation.html`
-- **Technical Test:** `demo/integration-test.html`
-- **Documentation:** `demo/docs/`
-
-## 🆘 Troubleshooting
-
-**Backend not starting?**
-
-```cmd
-cd ai-backend
-pip install -r requirements.txt
-python ffmpeg_free_main.py
-```
-
-**Frontend not starting?**
-
-```cmd
-cd frontend-ai
-npm install
-npm run dev
-```
-
-**Port conflicts?**
-
-- Backend: http://localhost:8002
-- Frontend: http://localhost:3001
-
-## 📊 Supported Formats
-
-- **Audio:** WAV, MP3, M4A, FLAC
-- **Video:** MP4, AVI, MOV (audio extracted)
-- **Size:** Up to 500MB
-- **Duration:** Up to 4 hours
-
-## 🎉 Ready to Demo!
-
-Your AI Meeting Transcription system is now **clean, organized, and ready to use**!
+# 🎙️ AI Meeting Transcription & Analysis Platform
+
+A comprehensive full-stack application for transcribing audio recordings and generating intelligent meeting summaries using advanced AI technologies.
+
+## 🌟 Features
+
+### 🎯 Core Capabilities
+
+- **Audio Transcription**: High-quality speech-to-text using OpenAI Whisper
+- **Speaker Diarization**: Automatic speaker identification and separation
+- **AI-Powered Summaries**: Intelligent meeting analysis using Mistral AI
+- **Action Items Detection**: Automatic extraction of tasks and decisions
+- **Multi-Language Support**: Primary support for Indonesian and English
+- **Real-time Processing**: Live progress tracking during transcription
+
+### 🔧 Technical Features
+
+- **Dual Transcription Engine**: Choose between Faster-Whisper (local/free) or Deepgram (cloud/paid)
+- **FFmpeg-Free Processing**: Uses librosa and pydub for audio processing
+- **Flexible Audio Formats**: Support for MP3, MP4, AAC, M4A, WAV
+- **RESTful API**: Clean backend API with FastAPI
+- **Modern Frontend**: React TypeScript with responsive design
+- **Real-time Updates**: WebSocket-like progress tracking
+
+### 🚀 Transcription Engines
+
+#### **Faster-Whisper** (Default - Local Engine)
+- ✅ **Completely FREE** - No API costs
+- ✅ **Privacy-focused** - Offline processing
+- ✅ **No API limits** - Process unlimited audio
+- ✅ **4x faster** than OpenAI Whisper
+- ✅ **High accuracy** multilingual support
+- ✅ **Large file support** - No size/duration limits
+- 🎯 **Best for**: Privacy, cost control, large files
+
+#### **Deepgram Nova-2** (Optional - Cloud Engine)
+- ✅ **Highest accuracy** available
+- ✅ **Ultra-fast** cloud processing  
+- ✅ **Advanced speaker diarization** - AI-powered speaker detection
+- ✅ **Smart formatting** - Auto punctuation & capitalization
+- ✅ **12,000 minutes/month FREE** tier
+- ✅ **Real-time processing** - Streaming support
+- 💰 **Paid** service after free quota
+- ⚠️ **Auto-fallback** to Faster-Whisper for files >45min or >80MB
+- 🎯 **Best for**: Speed, accuracy, professional formatting
+
+### 🧠 Dynamic Speaker Detection
+- **Adaptive Algorithm**: Automatically detects 2-4 speakers based on conversation patterns
+- **Multi-factor Analysis**: Time gaps, text patterns, response indicators
+- **No Static Assumptions**: Works for podcasts, meetings, interviews, discussions
+- **Conversation Flow**: Natural speaker switching based on dialogue patterns
+
+### **Option 2: PowerShell**
+```powershell
+# Klik kanan → Run with PowerShell:
+START_APP.ps1
+````
+
+### **Option 3: Manual (Step-by-step)**
+
+```cmd
+# Terminal 1 - Backend
+cd ai-backend
+python ffmpeg_free_main.py
+
+# Terminal 2 - Frontend
+cd frontend-ai
+npm run dev
+
+# Browser: http://localhost:3001
+```
+
+## 📋 Requirements
+
+- **Python 3.8+** dengan pip
+- **Node.js 16+** dengan npm
+- **Internet connection** (untuk AI models)
+
+## 📁 Project Structure (Cleaned)
+
+```
+voiceNote/
+├── 🚀 START_APP.bat           # Quick launcher (Windows)
+├── 🚀 START_APP.ps1           # Quick launcher (PowerShell)
+├── ai-backend/                # Python FastAPI backend
+│   ├── ffmpeg_free_main.py    # Main backend server
+│   ├── requirements.txt       # Python dependencies
+│   └── .env                   # API keys configuration
+├── frontend-ai/               # React frontend application
+│   ├── src/                   # React source code
+│   ├── package.json           # Node.js dependencies
+│   └── public/                # Static assets
+├── demo/                      # Demo & presentation materials
+│   ├── stakeholder-presentation.html  # Interactive slides
+│   ├── integration-test.html          # Tech testing interface
+│   ├── docs/                          # Documentation
+│   └── scripts/                       # Utility scripts
+├── results/                   # AI processing results
+└── uploads/                   # Uploaded audio files
+```
+
+## 🎯 How to Use
+
+1. **Start the app:** Run `START_APP.bat`
+2. **Upload audio:** Drag & drop your meeting recording
+3. **Wait for AI:** Real-time progress tracking
+4. **Get results:** Summary, action items, transcript
+
+## 🔧 Configuration
+
+### Environment Variables
+
+Copy `.env.example` to `.env` and configure:
+
+```env
+# Required for AI features
+MISTRAL_API_KEY=your_mistral_api_key_here
+HUGGING_FACE_TOKEN=your_hugging_face_token_here
+
+# Transcription Engine Configuration
+TRANSCRIPTION_ENGINE=faster-whisper  # or "deepgram"
+
+# Optional: Deepgram API (for cloud transcription)
+DEEPGRAM_API_KEY=your_deepgram_api_key_here
+```
+
+### Transcription Engine Selection
+
+#### Option 1: Faster-Whisper (Default - FREE)
+
+```env
+TRANSCRIPTION_ENGINE=faster-whisper
+```
+
+- ✅ No additional API keys needed
+- ✅ Completely free and private
+- ✅ Works offline
+
+#### Option 2: Deepgram (Premium - PAID)
+
+```env
+TRANSCRIPTION_ENGINE=deepgram
+DEEPGRAM_API_KEY=your_key_here
+```
+
+- 🆓 12,000 minutes/month FREE
+- ⚡ Ultra-fast cloud processing
+- 🎯 Highest accuracy available
+- 📊 Advanced speaker diarization
+
+### Getting API Keys
+
+1. **Mistral AI**: [mistral.ai](https://mistral.ai) → Console → API Keys
+2. **Hugging Face**: [huggingface.co](https://huggingface.co) → Settings → Tokens
+3. **Deepgram** (optional): [deepgram.com](https://deepgram.com) → API Keys
+
+### Dynamic Engine Switching
+
+You can change transcription engines at runtime via API:
+
+```bash
+# Switch to Deepgram
+curl -X POST "http://localhost:8000/api/config/engine" \
+  -H "Content-Type: application/json" \
+  -d '"deepgram"'
+
+# Switch back to Faster-Whisper
+curl -X POST "http://localhost:8000/api/config/engine" \
+  -H "Content-Type: application/json" \
+  -d '"faster-whisper"'
+
+# Check current configuration
+curl "http://localhost:8000/api/config"
+```
+
+## 🎬 Demo Materials
+
+- **Stakeholder Presentation:** `demo/stakeholder-presentation.html`
+- **Technical Test:** `demo/integration-test.html`
+- **Documentation:** `demo/docs/`
+
+## 🆘 Troubleshooting
+
+**Backend not starting?**
+
+```cmd
+cd ai-backend
+pip install -r requirements.txt
+python ffmpeg_free_main.py
+```
+
+**Frontend not starting?**
+
+```cmd
+cd frontend-ai
+npm install
+npm run dev
+```
+
+**Port conflicts?**
+
+- Backend: http://localhost:8002
+- Frontend: http://localhost:3001
+
+## 📊 Supported Formats
+
+- **Audio:** WAV, MP3, M4A, FLAC
+- **Video:** MP4, AVI, MOV (audio extracted)
+- **Size:** Up to 500MB
+- **Duration:** Up to 4 hours
+
+## 🎉 Ready to Demo!
+
+Your AI Meeting Transcription system is now **clean, organized, and ready to use**!